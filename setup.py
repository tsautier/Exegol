import pathlib

from setuptools import setup, find_packages

from exegol import __version__

here = pathlib.Path(__file__).parent.resolve()

# Get the long description from the README file
long_description = (here / 'README.md').read_text(encoding='utf-8')

# Additional non-code data used by Exegol to build local docker image from source
## exegol-docker-build Dockerfiles
source_directory = "exegol-docker-build"
data_files_dict = {source_directory: [f"{source_directory}/Dockerfile"] + [str(profile) for profile in pathlib.Path(source_directory).rglob('*.dockerfile')]}
data_files = []
# Add sources files recursively
for path in pathlib.Path(f'{source_directory}/sources').rglob('*'):
    # Exclude directory path and exclude dockerhub hooks files
    if path.is_dir() or path.parent.name == "hooks":
        continue
    key = str(path.parent)
    if data_files_dict.get(key) is None:
        data_files_dict[key] = []
    data_files_dict[key].append(str(path))
## exegol scripts pushed from the wrapper
data_files_dict["exegol-imgsync"] = ["exegol/utils/imgsync/entrypoint.sh",
                                     "exegol/utils/imgsync/spawn.sh"]

# Dict to tuple
for k, v in data_files_dict.items():
    data_files.append((k, v))

with open("requirements.txt", "r", encoding="utf-8") as f:
    requirements = [x.strip() for x in f.readlines()]

setup(
    name='Exegol',
    version=__version__,
    license='GNU (GPLv3)',
    author="Shutdown & Dramelac",
    author_email='nwodtuhs@pm.me',
    description='Python wrapper to use Exegol, a container based fully featured and community-driven hacking environment.',
    long_description=long_description,
    long_description_content_type='text/markdown',
    python_requires='>=3.7, <4',
    url='https://github.com/ThePorgs/Exegol',
    keywords='pentest redteam ctf exegol',
    classifiers=[
        'Development Status :: 5 - Production/Stable',
        "Programming Language :: Python :: 3.7",
        "Programming Language :: Python :: 3.8",
        "Programming Language :: Python :: 3.9",
        "Programming Language :: Python :: 3.10",
        "Programming Language :: Python :: 3.11",
        "Programming Language :: Python :: 3.12",
        "License :: OSI Approved :: GNU General Public License v3 (GPLv3)",
        "Operating System :: OS Independent",
    ],
<<<<<<< HEAD
    install_requires=[
        'docker~=7.0.0',
        'requests>=2.31.0',
        'rich~=13.7.0',
        'PyYAML',
        'GitPython~=3.1.40',
        'argcomplete~=3.2.1',
        'ifaddr~=0.2.0'
    ],
=======
    install_requires=requirements,
>>>>>>> a8d74d4c
    packages=find_packages(exclude=["tests"]),
    include_package_data=True,
    data_files=data_files,

    entry_points={
        'console_scripts': [
            'exegol = exegol.manager.ExegolController:main',
        ],
    },

    project_urls={
        'Bug Reports': 'https://github.com/ThePorgs/Exegol/issues',
        'Source': 'https://github.com/ThePorgs/Exegol',
        'Documentation': 'https://exegol.readthedocs.io/',
        'Funding': 'https://patreon.com/nwodtuhs',
    },
    test_suite='tests'
)<|MERGE_RESOLUTION|>--- conflicted
+++ resolved
@@ -57,19 +57,7 @@
         "License :: OSI Approved :: GNU General Public License v3 (GPLv3)",
         "Operating System :: OS Independent",
     ],
-<<<<<<< HEAD
-    install_requires=[
-        'docker~=7.0.0',
-        'requests>=2.31.0',
-        'rich~=13.7.0',
-        'PyYAML',
-        'GitPython~=3.1.40',
-        'argcomplete~=3.2.1',
-        'ifaddr~=0.2.0'
-    ],
-=======
     install_requires=requirements,
->>>>>>> a8d74d4c
     packages=find_packages(exclude=["tests"]),
     include_package_data=True,
     data_files=data_files,
