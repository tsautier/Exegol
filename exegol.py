#!/usr/bin/env python3
## -*- coding: utf-8 -*-

import argparse
import docker
import os
import requests
import subprocess
import shutil
<<<<<<< HEAD
=======

>>>>>>> f845b402


<<<<<<< HEAD
# BRANCH is either 'dev' or 'master'
BRANCH = "dev"

=======
>>>>>>> f845b402

class Logger:
    def __init__(self, verbosity=0, quiet=False):
        self.verbosity = verbosity
        self.quiet = quiet

    def debug(self, message):
        if self.verbosity == 2:
            print("{}[DEBUG]{} {}".format(YELLOW, END, message))

    def verbose(self, message):
        if self.verbosity >= 1:
            print("{}[VERBOSE]{} {}".format(BLUE, END, message))

    def info(self, message):
        if not self.quiet:
            print("{}[*]{} {}".format(BOLD_BLUE, END, message))

    def success(self, message):
        if not self.quiet:
            print("{}[+]{} {}".format(BOLD_GREEN, END, message))

    def warning(self, message):
        if not self.quiet:
            print("{}[-]{} {}".format(BOLD_ORANGE, END, message))

    def error(self, message):
        if not self.quiet:
            print("{}[!]{} {}".format(BOLD_RED, END, message))


def get_options():

    description = "This Python script is a wrapper for Exegol. It can be used to easily manage Exegol on your machine."

    examples = {
        "install (↓ ~6GB):": "exegol install",
        "get a shell:\t": "exegol start",
        "get a tmux shell:": "exegol -s tmux start",
        "use wifi/bluetooth:": "exegol --privileged start",
        "use a proxmark:": "exegol --device /dev/ttyACM0 start",
        "check image updates:": "exegol info",
    }

    epilog = "{}Examples:{}\n".format(GREEN, END)
    for example in examples.keys():
        epilog += "  {}\t{}\n".format(example, examples[example])

    actions = {
        "start": "automatically start, resume, or enter Exegol",
        "stop": "stop Exegol in a saved state",
        "reset": "remove the saved state, clean slate (removes the container, not the image)",
        "install": "install Exegol image (build or pull depending on the chosen install --mode)",
        "update": "update Exegol image (build or pull depending on the chosen update --mode)",
        "info": "print info on Exegol container/image (up to date, size, state, ...)",
        "remove": "remove Exegol image",
    }

    modes = {
        "release": "(default) downloads a pre-built image (from DockerHub) (faster)",
        "sources": "builds from the sources in {} (the sources will first be updated from GitHub but local edits won't be overwritten)".format(
            EXEGOL_PATH
        ),
    }

    actions_help = ""
    for action in actions.keys():
        actions_help += "{}\t\t{}\n".format(action, actions[action])

    modes_help = ""
    for mode in modes.keys():
        modes_help += "{}\t\t{}\n".format(mode, modes[mode])

    parser = argparse.ArgumentParser(
        description=description,
        epilog=epilog,
        formatter_class=argparse.RawTextHelpFormatter,
    )

    # Required arguments
    parser._positionals.title = "{}Required arguments{}".format(BOLD_GREEN, END)
    parser.add_argument("action", choices=actions.keys(), help=actions_help)

    # Optional arguments
    parser._optionals.title = "{}Optional arguments{}".format(BLUE, END)
    logging = parser.add_mutually_exclusive_group()
    logging.add_argument(
        "-v",
        "--verbose",
        dest="verbosity",
        action="count",
        default=0,
        help="verbosity level (-v for verbose, -vv for debug)",
    )
    logging.add_argument(
        "-q",
        "--quiet",
        dest="quiet",
        action="store_true",
        default=False,
        help="show no information at all",
    )

    # Install/update options
    install_update = parser.add_argument_group(
        "{}Install/update options{}".format(BLUE, END)
    )
    install_update.add_argument(
        "-m",
        "--mode",
        dest="mode",
        action="store",
        choices=modes.keys(),
        default="release",
        help=modes_help,
    )

    # Default start options
    default_start = parser.add_argument_group(
        "{}Default start options{}".format(BLUE, END),
        description='The following options are enabled by default. They can all be disabled with the advanced option "--no-default". They can then be enabled back separately, for example "exegol --no-default --X11 start"',
    )
    default_start.add_argument(
        "-x",
        "--X11",
        dest="X11",
        action="store_true",
        help="enable display sharing to run GUI-based applications",
    )
    default_start.add_argument(
        "--host-network",
        dest="host_network",
        action="store_true",
        help="let the container share the host's networking namespace (the container shares the same interfaces and has the same adresses, needed for mitm6)",
    )
    default_start.add_argument(
        "--bind-resources",
        dest="bind_resources",
        action="store_true",
        help="mount the /opt/resources of the container on the host\'s {} directory".format(SHARED_RESOURCES_PATH)
    )
    default_start.add_argument(
        "--shell",
        "-s",
        dest="shell",
        action="store",
        choices={"zsh", "bash", "tmux"},
        default="zsh",
        help="select shell to start when entering Exegol (Default: zsh)",
    )

    # Advanced start options
    advanced_start = parser.add_argument_group(
        "{}Advanced start options{}".format(BLUE, END)
    )
    advanced_start.add_argument(
        "--no-default",
        dest="no_default",
        action="store_true",
        default=False,
        help="disable the default start options (e.g. --X11, --host-network)",
    )
    advanced_start.add_argument(
        "--privileged",
        dest="privileged",
        action="store_true",
        default=False,
        help="(dangerous) give extended privileges to this container (e.g. needed to mount things, to use wifi or bluetooth)",
    )
    advanced_start.add_argument(
        "-d",
        "--device",
        dest="device",
        action="store",
        help="add a host device to the container",
    )
    advanced_start.add_argument(
        "-c",
        "--custom-options",
        dest="custom_options",
        action="store",
        default="",
        help="specify custom options for the container creation",
    )

    options = parser.parse_args()

    if not options.no_default:
        options.X11 = True
        options.host_network = True
        options.bind_resources = True
    if options.action == "update":
        options.action = "install"
    return options


def image_exists():
    logger.debug("Images with name {}: {}".format(IMAGE_NAME + ":" + IMAGE_TAG, str(client.images.list(IMAGE_NAME + ":" + IMAGE_TAG))))
    return bool(client.images.list(IMAGE_NAME + ":" + IMAGE_TAG))


def container_is_running():
    logger.debug("Running containers with name {}: {}".format(CONTAINER_NAME, str(client.containers.list(filters={"name": CONTAINER_NAME}))))
    return bool(client.containers.list(filters={"name": CONTAINER_NAME}))


def container_exists():
    logger.debug("Containers with name {}: {}".format(CONTAINER_NAME, str(client.containers.list(all=True, filters={"name": CONTAINER_NAME}))))
    return bool(client.containers.list(all=True, filters={"name": CONTAINER_NAME}))


def was_created_with_gui():
    logger.debug("Looking for the {} in the container {}".format("DISPLAY environment variable", CONTAINER_NAME))
    container_info = client.api.inspect_container(CONTAINER_NAME)
    for var in container_info["Config"]["Env"]:
        if "DISPLAY" in var:
            return True
    return False


def was_created_with_privileged():
    logger.debug("Looking for the {} in the container {}".format("Privileged attribute", CONTAINER_NAME))
    return client.api.inspect_container(CONTAINER_NAME)["HostConfig"]["Privileged"]


def was_created_with_device():
    logger.debug("Looking for the {} in the container {}".format("Devices attribute", CONTAINER_NAME))
    if client.api.inspect_container(CONTAINER_NAME)["HostConfig"]["Devices"]:
        return client.api.inspect_container(CONTAINER_NAME)["HostConfig"]["Devices"][0]["PathOnHost"]
    else:
        return False


def was_created_with_host_networking():
    logger.debug("Looking for the {} in the container {}".format("'host' value in the Networks attribute", CONTAINER_NAME))
    return ("host" in client.api.inspect_container(CONTAINER_NAME)["NetworkSettings"]["Networks"])


def container_analysis():
    if was_created_with_device():
        if options.device and options.device != was_created_with_device():
            logger.warning("Exegol container was created with another shared device ({}), you need to reset it and start it with the -d/--device option, and the name of the device, for it to be taken into account".format(was_created_with_device()))
        else:
            logger.verbose("Exegol container was created with host device ({}) sharing".format(was_created_with_device()))
    elif options.device:
        logger.warning(
            "Exegol container was created with no device sharing, you need to reset it and start it with the -d/--device option, and the name of the device, for it to be taken into account"
        )

    if was_created_with_privileged():
        logger.warning("Exegol container was given extended privileges at its creation")
    elif options.privileged:
        logger.warning(
            "Exegol container was not given extended privileges at its creation, you need to reset it and start it with the -p/--privileged option for it to be taken into account"
        )

    if was_created_with_host_networking():
        logger.verbose("Exegol container was created with host networking")
    elif options.host_network:
        logger.warning(
            "Exegol container was not created with host networking, you need to reset it and start it with the --host-network (or without --no-default) option for it to be taken into account"
        )

    if was_created_with_gui():
        logger.verbose("Exegol container was created with display sharing")
    elif options.X11:
        logger.warning(
            "Exegol container was not created with display sharing, you need to reset it and start it with the -x/--X11 option (or without --no-default) for it to be taken into account"
        )


def container_creation_options():
    base_options = ""
    advanced_options = ""
    if options.X11:
        logger.verbose("Enabling display sharing")
        advanced_options += " --env DISPLAY=unix{}".format(os.getenv("DISPLAY"))
        advanced_options += " --volume /tmp/.X11-unix:/tmp/.X11-unix"
        advanced_options += ' --env="QT_X11_NO_MITSHM=1"'
    if options.host_network:
        logger.verbose("Enabling host networking")
        advanced_options += " --network host"
    if options.bind_resources:
        logger.verbose("Sharing /opt/resources (container) ↔ {} (host)".format(SHARED_RESOURCES_PATH))
        if not os.path.isdir(SHARED_RESOURCES_PATH):
            logger.debug("Host directory {} doesn\'t exist. Creating it...".format(SHARED_RESOURCES_PATH))
            os.mkdir(SHARED_RESOURCES_PATH )
        advanced_options += ' --mount '
        advanced_options += 'type=volume,'
        advanced_options += 'dst=/opt/resources,'
        advanced_options += 'volume-driver=local,'
        advanced_options += 'volume-opt=type=none,'
        advanced_options += 'volume-opt=o=bind,'
        advanced_options += 'volume-opt=device={}'.format(SHARED_RESOURCES_PATH)
    if options.privileged:
        logger.warning("Enabling extended privileges")
        advanced_options += " --privileged"
    if options.device:
        logger.verbose("Enabling host device ({}) sharing".format(options.device))
        advanced_options += " --device {}".format(options.device)
    if options.custom_options:
        logger.verbose("Specifying custom options: {}".format(options.custom_options))
        advanced_options += " " + options.custom_options
    base_options += " --interactive"
    base_options += " --tty"
    # base_options += ' --detach'
    base_options += " --volume {}:/data".format(SHARED_DATA_PATH)
    base_options += " --name {}".format(CONTAINER_NAME)
    base_options += " --hostname {}".format(HOSTNAME)
    return base_options, advanced_options


def exec_popen(command):
    cmd = command.split()
    logger.debug("Running command on host with subprocess.Popen(): {}".format(str(cmd)))
    output = subprocess.Popen(cmd, stdout=subprocess.PIPE, stderr=subprocess.PIPE)
    stdout, stderr = output.communicate()
    if not stdout == None and not stdout == b"":
        for line in stdout.decode().strip().splitlines():
            logger.debug("{}(cmd stdout){}\t{}".format(BLUE, END, line))
    if not stderr == None and not stderr == b"":
        for line in stderr.decode().strip().splitlines():
            logger.error("{}(cmd stderr){}\t{}".format(RED, END, line))


def exec_system(command):
    logger.debug("Running on host with os.system(): {}".format(command))
    os.system(command)


def info_container():
    if container_exists():
        logger.info("Container exists ? {}".format(OK))
        if was_created_with_gui():
            logger.info("├── display sharing ? {}".format(OK))
        else:
            logger.info("├── display sharing ? {}".format(KO))
        if was_created_with_device():
            logger.info("├── host device sharing ? {}".format(OK))
        else:
            logger.info("├── host device sharing ? {}".format(KO))
        if was_created_with_privileged():
            logger.info("├── extended privileged (dangerous) ? {}".format(OK))
        else:
            logger.info("├── extended privileged (dangerous) ? {}".format(KO))
        if was_created_with_host_networking():
            logger.info("└── host networking ? {}".format(OK))
        else:
            logger.info("└── host networking ? {}".format(KO))
    else:
        logger.info("Container exists ? {}".format(KO))
    if container_is_running():
        logger.info("Container is running ? {}".format(OK))
    else:
        logger.info("Container is running ? {}".format(KO))


def readable_size(size, precision=1):
    # https://stackoverflow.com/a/32009595
    suffixes = ["B", "KB", "MB", "GB", "TB"]
    suffixIndex = 0
    while size > 1024 and suffixIndex < 4:
        suffixIndex += 1  # increment the index of the suffix
        size = size / 1024.0  # apply the division
    return "%.*f%s" % (precision, size, suffixes[suffixIndex])


def start():
    global LOOP_PREVENTION
    if image_exists():
        if LOOP_PREVENTION == "":
            logger.success("Exegol image exists")
        if container_exists():
            if LOOP_PREVENTION == "" or LOOP_PREVENTION == "create":
                logger.success("Exegol container exists")
            if container_is_running():
                if LOOP_PREVENTION == "exec":
                    logger.debug("Loop prevention triggered")
                    logger.error("Something went wrong...")
                else:
                    logger.success("Exegol container is up")
                    container_analysis()
                    if was_created_with_gui():
                        logger.info("Running xhost command for display sharing")
                        exec_popen(
                            "xhost +local:{}".format(
                                client.api.inspect_container(CONTAINER_NAME)["Config"][
                                    "Hostname"
                                ]
                            )
                        )
                    logger.info("Entering Exegol")
                    exec_system("docker exec -ti {} {}".format(CONTAINER_NAME, options.shell))
                    LOOP_PREVENTION = "exec"
            else:
                if LOOP_PREVENTION == "start":
                    logger.debug("Loop prevention triggered")
                    logger.error("Something went wrong...")
                else:
                    logger.warning("Exegol container is down")
                    logger.info("Starting the container")
                    exec_popen("docker start {}".format(CONTAINER_NAME))
                    LOOP_PREVENTION = "start"
                    start()
        else:
            if LOOP_PREVENTION == "create":
                logger.debug("Loop prevention triggered")
                logger.error("Something went wrong...")
            else:
                logger.warning("Exegol container does not exist")
                logger.info("Creating the container")
                base_options, advanced_options = container_creation_options()
                exec_popen(
                    "docker create {} {} {}:{}".format(
                        base_options, advanced_options, IMAGE_NAME, IMAGE_TAG
                    )
                )
                LOOP_PREVENTION = "create"
                start()
    else:
        if LOOP_PREVENTION == "install":
            logger.debug("Loop prevention triggered")
            logger.error("Something went wrong...")
        else:
            logger.warning("Exegol image does not exist, you must install it first")
            confirmation = input(
                "{}[?]{} Do you wish to install it now (↓ ~6GB)? [y/N] ".format(
                    BOLD_ORANGE, END
                )
            )
            if confirmation == "y" or confirmation == "yes" or confirmation == "Y":
                logger.success(
                    "Installation confirmed, proceeding"
                )
                install()
                LOOP_PREVENTION = "install"
                start()


def stop():
    if container_is_running():
        logger.info("Exegol container is up")
        logger.info("Stopping Exegol container")
        exec_popen("docker stop --time 3 {}".format(CONTAINER_NAME))
        if container_is_running():
            logger.error("Exegol container is up, something went wrong...")
        else:
            logger.success("Exegol container is down")
    else:
        logger.success("Exegol container is down")


def reset():
    if container_exists():
        logger.info("Exegol container exists")
        stop()
        logger.info("Deleting Exegol container")
        exec_popen("docker rm {}".format(CONTAINER_NAME))
        if container_exists():
            logger.error("Something went wrong...")
        else:
            logger.success("Exegol container does not exist anymore")
    else:
        logger.success("Exegol container does not exist")
    if os.path.isdir(SHARED_RESOURCES_PATH):
        logger.debug("Host directory {} exists. Removing it...".format(SHARED_RESOURCES_PATH))
        shutil.rmtree(SHARED_RESOURCES_PATH, ignore_errors=True)


def install():
    if options.mode == "release":
        logger.info("Pulling Exegol image from DockerHub")
        exec_system("docker pull {}:{}".format(IMAGE_NAME, IMAGE_TAG))
    elif options.mode == "sources":
        logger.info("Pulling sources from GitHub")
        exec_system("git -C {} pull origin {}".format(EXEGOL_PATH, BRANCH))
        logger.info("Building Exegol image from sources")
        exec_system(
            "docker build --no-cache --tag {}:{} {} | tee {}/.build.log".format(
                IMAGE_NAME, IMAGE_TAG, EXEGOL_PATH, EXEGOL_PATH
            )
        )


def remove():
    if image_exists():
        logger.info("Exegol image exists")
        logger.warning(
            "About to remove docker Image {}".format(IMAGE_NAME + ":" + IMAGE_TAG)
        )
        confirmation = input(
            "{}[?]{} Are you sure you want to do this? [y/N] ".format(BOLD_ORANGE, END)
        )
        if confirmation == "y" or confirmation == "yes" or confirmation == "Y":
            logger.info(
                "Deletion confirmed, proceeding {}".format(IMAGE_NAME + ":" + IMAGE_TAG)
            )
            reset()
            logger.info("Deleting image {}".format(IMAGE_NAME + ":" + IMAGE_TAG))
            exec_popen("docker image rm {}".format(IMAGE_NAME + ":" + IMAGE_TAG))
            if image_exists():
                logger.error("Exegol image is still here, something is wrong...")
            else:
                logger.success("Exegol image has been successfully removed")
        else:
            logger.info("Deletion canceled")
    else:
        logger.success("Exegol image does not exist")


def info():
    if image_exists():
        logger.info("Image exists ? {}".format(OK))
        image_size = readable_size(
            client.images.list(IMAGE_NAME + ":" + IMAGE_TAG)[0].attrs["Size"]
        )
        logger.info("└── Image size: {}".format(BOLD_BLUE + image_size + END))
        info_container()
        logger.debug("Fetching local image digest")
        local_image_hash = client.images.list(IMAGE_NAME + ":" + IMAGE_TAG)[0].attrs[
            "Id"
        ]
        ## TODO: Handle multiple images ?
        logger.debug("Local image digest: {}...".format(local_image_hash[:32]))
        logger.debug("Fetching remote image digest")
        logger.debug("Fetching docker token first")
        token_request = requests.get(
            url="https://auth.docker.io/token?scope=repository:{}:pull&service=registry.docker.io".format(
                IMAGE_NAME
            )
        )
        token = eval(token_request.text)["token"]
        logger.debug("Token: {}...".format(token[:32]))
        headers = {
            "Accept": "application/vnd.docker.distribution.manifest.v2+json",
            "Authorization": "Bearer {}".format(token),
        }
        remote_image_request = requests.get(
            url="https://registry.hub.docker.com/v2/{}/manifests/{}".format(
                IMAGE_NAME, IMAGE_TAG
            ),
            headers=headers,
        )
        remote_image_hash = eval(remote_image_request.text)["config"]["digest"]
        logger.debug("Remote image digest: {}...".format(remote_image_hash[:32]))
        logger.debug("Comparing digests")
        if local_image_hash == remote_image_hash:
            logger.info("Image is up to date ? {}".format(OK))
        else:
            logger.info("Image is up to date ? {}".format(KO))
            logger.warning("Exegol image is not up to date, you should update it")
    else:
        logger.info("Image exists ? {}".format(KO))
        info_container()
        logger.warning("Exegol image does not exist, you should install it")


if __name__ == "__main__":
    BOLD_GREEN = "\033[1;32m"
    BOLD_BLUE = "\033[1;34m"
    BOLD_WHITE = "\033[1;37m"
    BOLD_RED = "\033[1;31m"
    BOLD_ORANGE = "\033[1;93m"
    END = "\033[0m"
    BLUE = "\033[0;34m"
    GREEN = "\033[0;32m"
    YELLOW = "\033[0;33m"
    RED = "\033[0;31m"

    OK = BOLD_GREEN + "OK" + END
    KO = BOLD_ORANGE + "KO" + END

    IMAGE_TAG = "dev" if BRANCH == "dev" else "latest"
    IMAGE_NAME = "nwodtuhs/exegol"
    HOSTNAME = "Exegol-dev" if BRANCH == "dev" else "Exegol"
    CONTAINER_NAME = "exegol-" + IMAGE_TAG
    EXEGOL_PATH = os.path.dirname(os.path.realpath(__file__))
    SHARED_DATA_PATH = EXEGOL_PATH + "/shared-data"
    SHARED_RESOURCES_PATH = EXEGOL_PATH + "/shared-resources"

    LOOP_PREVENTION = ""

    client = docker.from_env()
    options = get_options()
    logger = Logger(options.verbosity, options.quiet)

    globals()[options.action]()<|MERGE_RESOLUTION|>--- conflicted
+++ resolved
@@ -7,18 +7,7 @@
 import requests
 import subprocess
 import shutil
-<<<<<<< HEAD
-=======
-
->>>>>>> f845b402
-
-
-<<<<<<< HEAD
-# BRANCH is either 'dev' or 'master'
-BRANCH = "dev"
-
-=======
->>>>>>> f845b402
+
 
 class Logger:
     def __init__(self, verbosity=0, quiet=False):
@@ -590,6 +579,12 @@
 
     OK = BOLD_GREEN + "OK" + END
     KO = BOLD_ORANGE + "KO" + END
+    
+    EXEGOL_PATH = os.path.dirname(os.path.realpath(__file__))
+    # BRANCH is either 'dev' or 'master'
+    BRANCH = subprocess.Popen(f"git -C {EXEGOL_PATH} symbolic-ref --short -q HEAD".split(), stdout=subprocess.PIPE, stderr=subprocess.PIPE).communicate()[0].decode("utf-8").strip()
+    if BRANCH == "":
+        BRANCH = "master"
 
     IMAGE_TAG = "dev" if BRANCH == "dev" else "latest"
     IMAGE_NAME = "nwodtuhs/exegol"
