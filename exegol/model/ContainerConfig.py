import os
import re
from pathlib import Path, PurePath
from typing import Optional, List, Dict, Union, Tuple, cast

from docker.models.containers import Container
from docker.types import Mount
from rich.prompt import Prompt

from exegol.console.ConsoleFormat import boolFormatter, getColor
from exegol.console.ExegolPrompt import Confirm
from exegol.console.cli.ParametersManager import ParametersManager
from exegol.exceptions.ExegolExceptions import ProtocolNotSupported, CancelOperation
from exegol.model.ExegolModules import ExegolModules
from exegol.utils import FsUtils
from exegol.utils.EnvInfo import EnvInfo
from exegol.utils.ExeLog import logger, ExeLog
from exegol.utils.GuiUtils import GuiUtils
from exegol.utils.UserConfig import UserConfig


class ContainerConfig:
    """Configuration class of an exegol container"""

    # Default hardcoded value
    __default_entrypoint = "bash"
    __default_shm_size = "64M"

    def __init__(self, container: Optional[Container] = None):
        """Container config default value"""
        self.__enable_gui: bool = False
        self.__share_timezone: bool = False
        self.__shared_resources: bool = False
        self.__exegol_resources: bool = False
        self.__network_host: bool = True
        self.__privileged: bool = False
        self.__mounts: List[Mount] = []
        self.__devices: List[str] = []
        self.__capabilities: List[str] = []
        self.__sysctls: Dict[str, str] = {}
        self.__envs: Dict[str, str] = {}
        self.__ports: Dict[str, Optional[Union[int, Tuple[str, int], List[int]]]] = {}
        self.interactive: bool = True
        self.tty: bool = True
        self.shm_size: str = self.__default_shm_size
        self.__workspace_custom_path: Optional[str] = None
        self.__workspace_dedicated_path: Optional[str] = None
        self.__disable_workspace: bool = False
        self.__container_command: str = self.__default_entrypoint
        self.__vpn_path: Optional[Union[Path, PurePath]] = None
        if container is not None:
            self.__parseContainerConfig(container)

    def __parseContainerConfig(self, container: Container):
        """Parse Docker object to setup self configuration"""
        # Container Config section
        container_config = container.attrs.get("Config", {})
        self.tty = container_config.get("Tty", True)
        self.__parseEnvs(container_config.get("Env", []))
        self.interactive = container_config.get("OpenStdin", True)
        self.__enable_gui = False
        for env in self.__envs:
            if "DISPLAY" in env:
                self.__enable_gui = True
                break

        # Host Config section
        host_config = container.attrs.get("HostConfig", {})
        self.__privileged = host_config.get("Privileged", False)
        caps = host_config.get("CapAdd", [])
        if caps is not None:
            self.__capabilities = caps
        logger.debug(f"Capabilities : {self.__capabilities}")
        self.__sysctls = host_config.get("Sysctls", {})
        devices = host_config.get("Devices", [])
        if devices is not None:
            for device in devices:
                self.__devices.append(
                    f"{device.get('PathOnHost', '?')}:{device.get('PathInContainer', '?')}:{device.get('CgroupPermissions', '?')}")
        logger.debug(f"Load devices : {self.__devices}")

        # Volumes section
        self.__share_timezone = False
        self.__shared_resources = False
        self.__parseMounts(container.attrs.get("Mounts", []), container.name.replace('exegol-', ''))

        # Network section
        network_settings = container.attrs.get("NetworkSettings", {})
        self.__network_host = "host" in network_settings["Networks"]
        self.__ports = network_settings.get("Ports", {})

    def __parseEnvs(self, envs: List[str]):
        """Parse envs object syntax"""
        for env in envs:
            logger.debug(f"Parsing envs : {env}")
            # Removing " and ' at the beginning and the end of the string before splitting key / value
            self.addRawEnv(env.strip("'").strip('"'))

    def __parseMounts(self, mounts: Optional[List[Dict]], name: str):
        """Parse Mounts object"""
        if mounts is None:
            mounts = []
        self.__disable_workspace = True
        for share in mounts:
            logger.debug(f"Parsing mount : {share}")
            src_path: Optional[PurePath] = None
            obj_path: PurePath
            if share.get('Type', 'volume') == "volume":
                source = f"Docker {share.get('Driver', '')} volume '{share.get('Name', 'unknown')}'"
            else:
                source = share.get("Source", '')
                src_path = FsUtils.parseDockerVolumePath(source)

                # When debug is disabled, exegol print resolved windows path of mounts
                if logger.getEffectiveLevel() > ExeLog.ADVANCED:
                    source = str(src_path)

            self.__mounts.append(Mount(source=source,
                                       target=share.get('Destination'),
                                       type=share.get('Type', 'volume'),
                                       read_only=(not share.get("RW", True)),
                                       propagation=share.get('Propagation', '')))
            if "/etc/timezone" in share.get('Destination', ''):
                self.__share_timezone = True
            elif "/opt/resources" in share.get('Destination', ''):
                self.__exegol_resources = True
            elif "/my-resources" in share.get('Destination', ''):
                self.__shared_resources = True
            elif "/workspace" in share.get('Destination', ''):
                # Workspace are always bind mount
                assert src_path is not None
                obj_path = cast(PurePath, src_path)
                logger.debug(f"Loading workspace volume source : {obj_path}")
                self.__disable_workspace = False
                if obj_path is not None and obj_path.name == name and \
                        (obj_path.parent.name == "shared-data-volumes" or obj_path.parent == UserConfig().private_volume_path):  # Check legacy path and new custom path
                    logger.debug("Private workspace detected")
                    self.__workspace_dedicated_path = str(obj_path)
                else:
                    logger.debug("Custom workspace detected")
                    self.__workspace_custom_path = str(obj_path)
            elif "/vpn" in share.get('Destination', ''):
                # VPN are always bind mount
                assert src_path is not None
                obj_path = cast(PurePath, src_path)
                self.__vpn_path = obj_path
                logger.debug(f"Loading VPN config: {self.__vpn_path.name}")

    def interactiveConfig(self, container_name: str) -> List[str]:
        """Interactive procedure allowing the user to configure its new container"""
        logger.info("Starting interactive configuration")

        command_options = []

        # Workspace config
        if Confirm(
                "Do you want to [green]share[/green] your [blue]current host working directory[/blue] in the new container's worskpace?",
                default=False):
            self.enableCwdShare()
            command_options.append("-cwd")
        elif Confirm(
                f"Do you want to [green]share[/green] [blue]a host directory[/blue] in the new container's workspace [blue]different than the default one[/blue] ([magenta]{UserConfig().private_volume_path / container_name}[/magenta])?",
                default=False):
            while True:
                workspace_path = Prompt.ask("Enter the path of your workspace")
                if Path(workspace_path).expanduser().is_dir():
                    break
                else:
                    logger.error("The provided path is not a folder or does not exist.")
            self.setWorkspaceShare(workspace_path)
            command_options.append(f"-w {workspace_path}")

        # GUI Config
        if self.__enable_gui:
            if Confirm("Do you want to [orange3]disable[/orange3] [blue]GUI[/blue]?", False):
                self.__disableGUI()
        elif Confirm("Do you want to [green]enable[/green] [blue]GUI[/blue]?", False):
            self.enableGUI()
        # Command builder info
        if not self.__enable_gui:
            command_options.append("--disable-X11")

        # Timezone config
        if self.__share_timezone:
            if Confirm("Do you want to [orange3]remove[/orange3] your [blue]shared timezone[/blue] config?", False):
                self.__disableSharedTimezone()
        elif Confirm("Do you want to [green]share[/green] your [blue]host's timezone[/blue]?", False):
            self.enableSharedTimezone()
        # Command builder info
        if not self.__share_timezone:
            command_options.append("--disable-shared-timezones")

        # Shared resources config
        if self.__shared_resources:
            if Confirm("Do you want to [orange3]disable[/orange3] the [blue]shared resources[/blue]?", False):
                self.__disableSharedResources()
        elif Confirm("Do you want to [green]activate[/green] the [blue]shared resources[/blue]?", False):
            self.enableSharedResources()
        # Command builder info
        if not self.__shared_resources:
            command_options.append("--disable-shared-resources")

        # Exegol resources config
        if self.__exegol_resources:
            if Confirm("Do you want to [orange3]disable[/orange3] the [blue]exegol resources[/blue]?", False):
                self.disableExegolResources()
        elif Confirm("Do you want to [green]activate[/green] the [blue]exegol resources[/blue]?", False):
            self.enableExegolResources()
        # Command builder info
        if not self.__exegol_resources:
            command_options.append("--disable-exegol-resources")

        # Network config
        if self.__network_host:
            if Confirm("Do you want to use a [blue]dedicated private network[/blue]?", False):
                self.setNetworkMode(False)
        elif Confirm("Do you want to share the [green]host's[/green] [blue]networks[/blue]?", False):
            self.setNetworkMode(True)
        # Command builder info
        if not self.__network_host:
            command_options.append("--disable-shared-network")

        # VPN config
        if self.__vpn_path is None and Confirm(
                "Do you want to [green]enable[/green] a [blue]VPN[/blue] for this container", False):
            while True:
                vpn_path = Prompt.ask('Enter the path to the OpenVPN config file')
                if Path(vpn_path).expanduser().is_file():
                    self.enableVPN(vpn_path)
                    break
                else:
                    logger.error("No config files were found.")
        elif self.__vpn_path and Confirm(
                "Do you want to [orange3]remove[/orange3] your [blue]VPN configuration[/blue] in this container", False):
            self.__disableVPN()
        if self.__vpn_path:
            command_options.append(f"--vpn {self.__vpn_path}")

        return command_options

    def enableGUI(self):
        """Procedure to enable GUI feature"""
        if not GuiUtils.isGuiAvailable():
            logger.error("GUI feature is [red]not available[/red] on your environment. [orange3]Skipping[/orange3].")
            return
        if not self.__enable_gui:
            logger.verbose("Config: Enabling display sharing")
            try:
                self.addVolume(GuiUtils.getX11SocketPath(), "/tmp/.X11-unix", must_exist=True)
            except CancelOperation as e:
                logger.warning(f"Graphical interface sharing could not be enabled: {e}")
                return
            # TODO support pulseaudio
            self.addEnv("DISPLAY", GuiUtils.getDisplayEnv())
            self.addEnv("QT_X11_NO_MITSHM", "1")
<<<<<<< HEAD
            self.addEnv("_JAVA_AWT_WM_NONREPARENTING", "1")
            # TODO support pulseaudio
=======
            self.__enable_gui = True
>>>>>>> bcd3359d

    def __disableGUI(self):
        """Procedure to enable GUI feature (Only for interactive config)"""
        if self.__enable_gui:
            self.__enable_gui = False
            logger.verbose("Config: Disabling display sharing")
            self.removeVolume(container_path="/tmp/.X11-unix")
            self.removeEnv("DISPLAY")
            self.removeEnv("QT_X11_NO_MITSHM")
            self.removeEnv("_JAVA_AWT_WM_NONREPARENTING")

    def enableSharedTimezone(self):
        """Procedure to enable shared timezone feature"""
        if EnvInfo.is_windows_shell:
            logger.warning("Timezone sharing is not supported from a Windows shell. Skipping.")
            return
        if not self.__share_timezone:
            logger.verbose("Config: Enabling host timezones")
            # Try to share /etc/timezone (deprecated old timezone file)
            try:
                self.addVolume("/etc/timezone", "/etc/timezone", read_only=True, must_exist=True)
                timezone_loaded = True
            except CancelOperation:
                logger.verbose("File /etc/timezone is missing on your host.")
                timezone_loaded = False
            # Try to share /etc/localtime (new timezone file)
            try:
                self.addVolume("/etc/localtime", "/etc/localtime", read_only=True, must_exist=True)
            except CancelOperation as e:
                if not timezone_loaded:
                    # If neither file was found, disable the functionality
                    logger.error(f"The host's timezone could not be shared: {e}")
                    return
                else:
                    logger.warning("File /etc/localtime is missing on your host. Only using /etc/timezone (deprecated).")
            self.__share_timezone = True

    def __disableSharedTimezone(self):
        """Procedure to disable shared timezone feature (Only for interactive config)"""
        if self.__share_timezone:
            self.__share_timezone = False
            logger.verbose("Config: Disabling host timezones")
            self.removeVolume("/etc/timezone")
            self.removeVolume("/etc/localtime")

    def setPrivileged(self, status: bool = True):
        """Set container as privileged"""
        logger.verbose(f"Config: Setting container privileged as {status}")
        if status:
            logger.warning("Setting container as privileged (this exposes the host to security risks)")
        self.__privileged = status

    def enableSharedResources(self):
        """Procedure to enable shared volume feature"""
        if not self.__shared_resources:
            logger.verbose("Config: Enabling shared resources volume")
            self.__shared_resources = True
            # Adding volume config
            self.addVolume(UserConfig().shared_resources_path, '/my-resources')

    def __disableSharedResources(self):
        """Procedure to disable shared volume feature (Only for interactive config)"""
        if self.__shared_resources:
            logger.verbose("Config: Disabling shared resources volume")
            self.__shared_resources = False
            self.removeVolume(container_path='/my-resources')

    def enableExegolResources(self) -> bool:
        """Procedure to enable exegol resources volume feature"""
        if not self.__exegol_resources:
            # Check if resources are installed / up-to-date
            try:
                if not ExegolModules().isExegolResourcesReady():
                    raise CancelOperation
            except CancelOperation:
                # Error during installation, skipping operation
                logger.warning("Exegol resources have not been downloaded, the feature cannot be enabled")
                return False
            logger.verbose("Config: Enabling exegol resources volume")
            self.__exegol_resources = True
            # Adding volume config
            self.addVolume(str(UserConfig().exegol_resources_path), '/opt/resources')
        return True

    def disableExegolResources(self):
        """Procedure to disable exegol resources volume feature (Only for interactive config)"""
        if self.__exegol_resources:
            logger.verbose("Config: Disabling exegol resources volume")
            self.__exegol_resources = False
            self.removeVolume(container_path='/opt/resources')

    def enableCwdShare(self):
        """Procedure to share Current Working Directory with the /workspace of the container"""
        self.__workspace_custom_path = os.getcwd()
        logger.verbose(f"Config: Sharing current workspace directory {self.__workspace_custom_path}")

    def setWorkspaceShare(self, host_directory):
        """Procedure to share a specific directory with the /workspace of the container"""
        path = Path(host_directory).expanduser().absolute()
        if not path.is_dir():
            logger.critical("The specified workspace is not a directory")
        logger.verbose(f"Config: Sharing workspace directory {path}")
        self.__workspace_custom_path = str(path)

    def enableVPN(self, config_path: Optional[str] = None):
        """Configure a VPN profile for container startup"""
        # Check host mode : custom (allows you to isolate the VPN connection from the host's network)
        if self.__network_host:
            logger.warning("Using the host network mode with a VPN profile is not recommended.")
            if not Confirm(f"Are you sure you want to configure a VPN container based on the host's network?",
                           default=False):
                logger.info("Changing network mode to custom")
                self.setNetworkMode(False)
        # Add NET_ADMIN capabilities, this privilege is necessary to mount network tunnels
        self.__addCapability("NET_ADMIN")
        if not self.__network_host:
            # Add sysctl ipv6 config, some VPN connection need IPv6 to be enabled
            self.__addSysctl("net.ipv6.conf.all.disable_ipv6", "0")
        # Add tun device, this device is needed to create VPN tunnels
        self.addDevice("/dev/net/tun", mknod=True)
        # Sharing VPN configuration with the container
        ovpn_parameters = self.__prepareVpnVolumes(config_path)
        # Execution of the VPN daemon at container startup
        if ovpn_parameters is not None:
            self.setContainerCommand(
                f"bash -c 'cd /vpn/config; openvpn {ovpn_parameters} | tee /var/log/vpn.log; bash'")  # TODO add log rotation on image config

    def __prepareVpnVolumes(self, config_path: Optional[str]) -> Optional[str]:
        """Volumes must be prepared to share OpenVPN configuration files with the container.
        Depending on the user's settings, different configurations can be applied.
        With or without username / password authentication via auth-user-pass.
        OVPN config file directly supplied or a config directory,
        the directory feature is useful when the configuration depends on multiple files like certificate, keys etc."""
        ovpn_parameters = []

        # VPN Auth creds file
        input_vpn_auth = ParametersManager().vpn_auth
        vpn_auth = None
        if input_vpn_auth is not None:
            vpn_auth = Path(input_vpn_auth).expanduser()

        if vpn_auth is not None:
            if vpn_auth.is_file():
                logger.info(f"Adding VPN credentials from: {str(vpn_auth.absolute())}")
                self.addVolume(str(vpn_auth.absolute()), "/vpn/auth/creds.txt", read_only=True)
                ovpn_parameters.append("--auth-user-pass /vpn/auth/creds.txt")
            else:
                # Supply a directory instead of a file for VPN authentication is not supported.
                logger.critical(
                    f"The path provided to the VPN connection credentials ({str(vpn_auth)}) does not lead to a file. Aborting operation.")

        # VPN config path
        vpn_path = Path(config_path if config_path else ParametersManager().vpn).expanduser()

        logger.debug(f"Adding VPN from: {str(vpn_path.absolute())}")
        self.__vpn_path = vpn_path
        if vpn_path.is_file():
            # Configure VPN with single file
            self.addVolume(str(vpn_path.absolute()), "/vpn/config/client.ovpn", read_only=True)
            ovpn_parameters.append("--config /vpn/config/client.ovpn")
        else:
            # Configure VPN with directory
            logger.verbose(
                "Folder detected for VPN configuration. only the first *.ovpn file will be automatically launched when the container starts.")
            self.addVolume(str(vpn_path.absolute()), "/vpn/config", read_only=True)
            vpn_filename = None
            # Try to find the config file in order to configure the autostart command of the container
            for file in vpn_path.glob('*.ovpn'):
                logger.info(f"Using VPN config: {file}")
                # Get filename only to match the future container path
                vpn_filename = file.name
                ovpn_parameters.append(f"--config /vpn/config/{vpn_filename}")
                # If there is multiple match, only the first one is selected
                break
            if vpn_filename is None:
                logger.error("No *.ovpn files were detected. The VPN autostart will not work.")
                return None

        return ' '.join(ovpn_parameters)

    def __disableVPN(self) -> bool:
        """Remove a VPN profile for container startup (Only for interactive config)"""
        if self.__vpn_path:
            logger.verbose('Removing VPN configuration')
            self.__vpn_path = None
            self.__removeCapability("NET_ADMIN")
            self.__removeSysctl("net.ipv6.conf.all.disable_ipv6")
            self.removeDevice("/dev/net/tun")
            # Try to remove each possible volume
            self.removeVolume(container_path="/vpn/auth/creds.txt")
            self.removeVolume(container_path="/vpn/config/client.ovpn")
            self.removeVolume(container_path="/vpn/config")
            self.__restoreEntrypoint()
            return True
        return False

    def disableDefaultWorkspace(self):
        """Allows you to disable the default workspace volume"""
        # If a custom workspace is not define, disable workspace
        if self.__workspace_custom_path is None:
            self.__disable_workspace = True

    def prepareShare(self, share_name: str):
        """Add workspace share before container creation"""
        for mount in self.__mounts:
            if mount.get('Target') == '/workspace':
                # Volume is already prepared
                return
        if self.__workspace_custom_path is not None:
            self.addVolume(self.__workspace_custom_path, '/workspace')
        elif self.__disable_workspace:
            # Skip default volume workspace if disabled
            return
        else:
            # Add shared-data-volumes private workspace bind volume
            volume_path = str(UserConfig().private_volume_path.joinpath(share_name))
            self.addVolume(volume_path, '/workspace')

    def setNetworkMode(self, host_mode: bool):
        """Set container's network mode, true for host, false for bridge"""
        if host_mode is None:
            host_mode = True
        self.__network_host = host_mode

    def setContainerCommand(self, cmd: str):
        """Set the entrypoint command of the container. This command is executed at each startup.
        This parameter is applied to the container at creation."""
        self.__container_command = cmd

    def __restoreEntrypoint(self):
        """Restore container's entrypoint to its default configuration"""
        self.__container_command = self.__default_entrypoint

    def __addCapability(self, cap_string: str):
        """Add a linux capability to the container"""
        if cap_string in self.__capabilities:
            logger.warning("Capability already setup. Skipping.")
            return
        self.__capabilities.append(cap_string)

    def __removeCapability(self, cap_string: str):
        """Remove a linux capability from the container's config"""
        try:
            self.__capabilities.remove(cap_string)
            return True
        except ValueError:
            # When the capability is not present
            return False

    def __addSysctl(self, sysctl_key: str, config: str):
        """Add a linux sysctl to the container"""
        if sysctl_key in self.__sysctls.keys():
            logger.warning(f"Sysctl {sysctl_key} already setup to '{self.__sysctls[sysctl_key]}'. Skipping.")
            return
        self.__sysctls[sysctl_key] = config

    def __removeSysctl(self, sysctl_key: str):
        """Remove a linux capability from the container's config"""
        try:
            self.__sysctls.pop(sysctl_key)
            return True
        except KeyError:
            # When the sysctl is not present
            return False

    def getNetworkMode(self) -> str:
        """Network mode, text getter"""
        return "host" if self.__network_host else "bridge"

    def getPrivileged(self) -> bool:
        """Privileged getter"""
        return self.__privileged

    def getCapabilities(self) -> List[str]:
        """Capabilities getter"""
        return self.__capabilities

    def getSysctls(self) -> Dict[str, str]:
        """Sysctl custom rules getter"""
        return self.__sysctls

    def getWorkingDir(self) -> str:
        """Get default container's default working directory path"""
        return "/" if self.__disable_workspace else "/workspace"

    def getContainerCommand(self) -> str:
        """Get container entrypoint path"""
        return self.__container_command

    def getHostWorkspacePath(self) -> str:
        """Get private volume path (None if not set)"""
        if self.__workspace_custom_path:
            return FsUtils.resolvStrPath(self.__workspace_custom_path)
        elif self.__workspace_dedicated_path:
            return FsUtils.resolvStrPath(self.__workspace_dedicated_path)
        return "not found :("

    def getPrivateVolumePath(self) -> str:
        """Get private volume path (None if not set)"""
        return FsUtils.resolvStrPath(self.__workspace_dedicated_path)

    def isSharedResourcesEnable(self) -> bool:
        """Return if the feature 'shared resources' is enabled in this container config"""
        return self.__shared_resources

    def isExegolResourcesEnable(self) -> bool:
        """Return if the feature 'exegol resources' is enabled in this container config"""
        return self.__exegol_resources

    def isGUIEnable(self) -> bool:
        """Return if the feature 'GUI' is enabled in this container config"""
        return self.__enable_gui

    def isTimezoneShared(self) -> bool:
        """Return if the feature 'timezone' is enabled in this container config"""
        return self.__share_timezone

    def isWorkspaceCustom(self) -> bool:
        """Return if the workspace have a custom host volume"""
        return bool(self.__workspace_custom_path)

    def addVolume(self,
                  host_path: str,
                  container_path: str,
                  must_exist: bool = False,
                  read_only: bool = False,
                  volume_type: str = 'bind'):
        """Add a volume to the container configuration.
        When the host path does not exist (neither file nor folder):
        if must_exist is set, an CancelOperation exception will be thrown.
        Otherwise, a folder will attempt to be created at the specified path"""
        # The creation of the directory is ignored when it is a path to the remote drive
        if volume_type == 'bind' and not host_path.startswith("\\\\"):
            try:
                path = Path(host_path)
                if not (path.is_file() or path.is_dir()):
                    if must_exist:
                        raise CancelOperation(f"{host_path} does not exist on your host.")
                    else:
                        os.makedirs(host_path, exist_ok=True)
            except PermissionError:
                logger.error("Unable to create the volume folder on the filesystem locally.")
                logger.critical(f"Insufficient permissions to create the folder: {host_path}")
            except FileExistsError:
                # The volume targets a file that already exists on the file system
                pass
        mount = Mount(container_path, host_path, read_only=read_only, type=volume_type)
        self.__mounts.append(mount)

    def addRawVolume(self, volume_string):
        """Add a volume to the container configuration from raw text input.
        Expected format is: /source/path:/target/mount:rw"""
        logger.debug(f"Parsing raw volume config: {volume_string}")
        parsing = re.match(r'^((\w:)?([\\/][\w .,:\-|()&;]*)+):(([\\/][\w .,\-|()&;]*)+)(:(ro|rw))?$',
                           volume_string)
        if parsing:
            host_path = parsing.group(1)
            container_path = parsing.group(4)
            mode = parsing.group(7)
            if mode is None or mode == "rw":
                readonly = False
            elif mode == "ro":
                readonly = True
            else:
                logger.error(f"Error on volume config, mode: {mode} not recognized.")
                readonly = False
            logger.debug(
                f"Adding a volume from '{host_path}' to '{container_path}' as {'readonly' if readonly else 'read/write'}")
            self.addVolume(host_path, container_path, readonly)
        else:
            logger.critical(f"Volume '{volume_string}' cannot be parsed. Exiting.")

    def removeVolume(self, host_path: Optional[str] = None, container_path: Optional[str] = None) -> bool:
        """Remove a volume from the container configuration (Only before container creation)"""
        if host_path is None and container_path is None:
            # This is a dev problem
            raise ReferenceError('At least one parameter must be set')
        for i in range(len(self.__mounts)):
            # For each Mount object compare the host_path if supplied or the container_path si supplied
            if host_path is not None and self.__mounts[i].get("Source") == host_path:
                # When the right object is found, remove it from the list
                self.__mounts.pop(i)
                return True
            if container_path is not None and self.__mounts[i].get("Target") == container_path:
                # When the right object is found, remove it from the list
                self.__mounts.pop(i)
                return True
        return False

    def getVolumes(self) -> List[Mount]:
        """Volume config getter"""
        return self.__mounts

    def addDevice(self,
                  device_source: str,
                  device_dest: Optional[str] = None,
                  readonly: bool = False,
                  mknod: bool = False):
        """Add a device to the container configuration"""
        if device_dest is None:
            device_dest = device_source
        perm = 'r'
        if not readonly:
            perm += 'w'
        if mknod:
            perm += 'm'
        self.__devices.append(f"{device_source}:{device_dest}:{perm}")

    def removeDevice(self, device_source: str) -> bool:
        """Remove a device from the container configuration (Only before container creation)"""
        for i in range(len(self.__devices)):
            # For each device, compare source device
            if self.__devices[i].split(':')[0] == device_source:
                # When found, remove it from the config list
                self.__devices.pop(i)
                return True
        return False

    def getDevices(self) -> List[str]:
        """Devices config getter"""
        return self.__devices

    def addEnv(self, key: str, value: str):
        """Add an environment variable to the container configuration"""
        self.__envs[key] = value

    def removeEnv(self, key: str) -> bool:
        """Remove an environment variable to the container configuration (Only before container creation)"""
        try:
            self.__envs.pop(key)
            return True
        except KeyError:
            # When the Key is not present in the dictionary
            return False

    def addRawEnv(self, env: str):
        """Parse and add an environment variable from raw user input"""
        env_args = env.split('=')
        if len(env_args) < 2:
            logger.critical(f"Incorrect env syntax ({env}). Please use this format: KEY=value")
        key = env_args[0]
        value = '='.join(env_args[1:])
        logger.debug(f"Adding env {key}={value}")
        self.addEnv(key, value)

    def getEnvs(self) -> Dict[str, str]:
        """Envs config getter"""
        return self.__envs

    def getShellEnvs(self) -> List[str]:
        """Overriding envs when opening a shell"""
        result = []
        if self.__enable_gui:
            current_display = GuiUtils.getDisplayEnv()
            # If the default DISPLAY environment in the container is not the same as the DISPLAY of the user's session,
            # the environment variable will be updated in the exegol shell.
            if current_display and self.__envs.get('DISPLAY', '') != current_display:
                # This case can happen when the container is created from a local desktop
                # but exegol can be launched from remote access via ssh with X11 forwarding
                # (Be careful, an .Xauthority file may be needed).
                result.append(f"DISPLAY={current_display}")
        # TODO PATH common volume bin folder
        # Overwrite env from user parameters
        user_envs = ParametersManager().envs
        if user_envs is not None:
            for env in user_envs:
                if len(env.split('=')) < 2:
                    logger.critical(f"Incorrect env syntax ({env}). Please use this format: KEY=value")
                logger.debug(f"Add env to current shell: {env}")
                result.append(env)
        return result

    def getVpnName(self):
        """Get VPN Config name"""
        if self.__vpn_path is None:
            return "[bright_black]N/A[/bright_black]   "
        return f"[deep_sky_blue3]{self.__vpn_path.name}[/deep_sky_blue3]"

    def addPort(self,
                port_host: Union[int, str],
                port_container: Union[int, str],
                protocol: str = 'tcp',
                host_ip: str = '0.0.0.0'):
        """Add port NAT config, only applicable on bridge network mode."""
        if self.__network_host:
            logger.warning(
                "This container is configured to share the network with the host. You cannot open specific ports. Skipping.")
            logger.warning("Please set network mode to bridge in order to expose specific network ports.")
            return
        if protocol.lower() not in ['tcp', 'udp', 'sctp']:
            raise ProtocolNotSupported(f"Unknown protocol '{protocol}'")
        self.__ports[f"{port_container}/{protocol}"] = (host_ip, int(port_host))

    def getPorts(self) -> Dict[str, Optional[Union[int, Tuple[str, int], List[int]]]]:
        """Ports config getter"""
        return self.__ports

    def getTextFeatures(self, verbose: bool = False) -> str:
        """Text formatter for features configurations (Privileged, GUI, Network, Timezone, Shares)
        Print config only if they are different from their default config (or print everything in verbose mode)"""
        result = ""
        if verbose or self.__privileged:
            result += f"{getColor(not self.__privileged)[0]}Privileged: {'On :fire:' if self.__privileged else '[green]Off :heavy_check_mark:[/green]'}{getColor(not self.__privileged)[1]}{os.linesep}"
        if verbose or not self.__enable_gui:
            result += f"{getColor(self.__enable_gui)[0]}GUI: {boolFormatter(self.__enable_gui)}{getColor(self.__enable_gui)[1]}{os.linesep}"
        if verbose or not self.__network_host:
            result += f"[green]Network mode: [/green]{'host' if self.__network_host else 'custom'}{os.linesep}"
        if self.__vpn_path is not None:
            result += f"[green]VPN: [/green]{self.getVpnName()}{os.linesep}"
        if verbose or not self.__share_timezone:
            result += f"{getColor(self.__share_timezone)[0]}Share timezone: {boolFormatter(self.__share_timezone)}{getColor(self.__share_timezone)[1]}{os.linesep}"
        if verbose or not self.__exegol_resources:
            result += f"{getColor(self.__exegol_resources)[0]}Exegol resources: {boolFormatter(self.__exegol_resources)}{getColor(self.__exegol_resources)[1]}{os.linesep}"
        if verbose or not self.__shared_resources:
            result += f"{getColor(self.__shared_resources)[0]}My resources: {boolFormatter(self.__shared_resources)}{getColor(self.__shared_resources)[1]}{os.linesep}"
        return result.strip()

    def getTextMounts(self, verbose: bool = False) -> str:
        """Text formatter for Mounts configurations. The verbose mode does not exclude technical volumes."""
        result = ''
        for mount in self.__mounts:
            # Blacklist technical mount
            if not verbose and mount.get('Target') in ['/tmp/.X11-unix', '/opt/resources', '/etc/localtime',
                                                       '/etc/timezone', '/my-resources']:
                continue
            result += f"{mount.get('Source')} :right_arrow: {mount.get('Target')} {'(RO)' if mount.get('ReadOnly') else ''}{os.linesep}"
        return result

    def getTextDevices(self, verbose: bool = False) -> str:
        """Text formatter for Devices configuration. The verbose mode show full device configuration."""
        result = ''
        for device in self.__devices:
            if verbose:
                result += f"{device}{os.linesep}"
            else:
                src, dest = device.split(':')[:2]
                if src == dest:
                    result += f"{src}{os.linesep}"
                else:
                    result += f"{src}:right_arrow:{dest}{os.linesep}"
        return result

    def getTextEnvs(self, verbose: bool = False) -> str:
        """Text formatter for Envs configuration. The verbose mode does not exclude technical variables."""
        result = ''
        for k, v in self.__envs.items():
            # Blacklist technical variables, only shown in verbose
            if not verbose and k in ["_JAVA_AWT_WM_NONREPARENTING", "QT_X11_NO_MITSHM", "DISPLAY", "PATH"]:
                continue
            result += f"{k}={v}{os.linesep}"
        return result

    def __str__(self):
        """Default object text formatter, debug only"""
        return f"Privileged: {self.__privileged}{os.linesep}" \
               f"Capabilities: {self.__capabilities}{os.linesep}" \
               f"Sysctls: {self.__sysctls}{os.linesep}" \
               f"X: {self.__enable_gui}{os.linesep}" \
               f"TTY: {self.tty}{os.linesep}" \
               f"Network host: {'host' if self.__network_host else 'custom'}{os.linesep}" \
               f"Share timezone: {self.__share_timezone}{os.linesep}" \
               f"Common resources: {self.__shared_resources}{os.linesep}" \
               f"Env ({len(self.__envs)}): {self.__envs}{os.linesep}" \
               f"Shares ({len(self.__mounts)}): {self.__mounts}{os.linesep}" \
               f"Devices ({len(self.__devices)}): {self.__devices}{os.linesep}" \
               f"VPN: {self.getVpnName()}"

    def printConfig(self):
        """Log current object state, debug only"""
        logger.info(f"Current container config :{os.linesep}{self}")<|MERGE_RESOLUTION|>--- conflicted
+++ resolved
@@ -253,12 +253,8 @@
             # TODO support pulseaudio
             self.addEnv("DISPLAY", GuiUtils.getDisplayEnv())
             self.addEnv("QT_X11_NO_MITSHM", "1")
-<<<<<<< HEAD
             self.addEnv("_JAVA_AWT_WM_NONREPARENTING", "1")
-            # TODO support pulseaudio
-=======
             self.__enable_gui = True
->>>>>>> bcd3359d
 
     def __disableGUI(self):
         """Procedure to enable GUI feature (Only for interactive config)"""
