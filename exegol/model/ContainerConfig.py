--- conflicted
+++ resolved
@@ -41,16 +41,14 @@
     __static_gui_envs = {"_JAVA_AWT_WM_NONREPARENTING": "1", "QT_X11_NO_MITSHM": "1"}
     __default_desktop_port = {"http": 6080, "vnc": 5900}
 
-<<<<<<< HEAD
     # Verbose only filters
     __verbose_only_envs = ["DISPLAY", "WAYLAND_DISPLAY", "XDG_SESSION_TYPE", "XDG_RUNTIME_DIR", "PATH", "TZ"]
     __verbose_only_mounts = ['/tmp/.X11-unix', '/opt/resources', '/etc/localtime',
                              '/etc/timezone', '/my-resources', '/opt/my-resources',
                              '/.exegol/entrypoint.sh', '/.exegol/spawn.sh', '/tmp/wayland-0', '/tmp/wayland-1']
-=======
+
     # Whitelist device for Docker Desktop
     __whitelist_dd_devices = ["/dev/net/tun"]
->>>>>>> b7a3609f
 
     class ExegolFeatures(Enum):
         shell_logging = "org.exegol.feature.shell_logging"
