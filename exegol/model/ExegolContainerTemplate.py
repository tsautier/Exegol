--- conflicted
+++ resolved
@@ -44,11 +44,9 @@
             return f"{self.name} [bright_black]({self.config.hostname})[/bright_black]"
         return self.name
 
-<<<<<<< HEAD
     def isRunning(self) -> bool:
         """Interface for running status getter"""
         raise NotImplementedError
-=======
+
     def getTextStatus(self) -> str:
-        return ""
->>>>>>> a8d74d4c
+        return ""