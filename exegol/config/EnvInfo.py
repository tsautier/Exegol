import json
import os
import platform
from enum import Enum
from pathlib import Path
from typing import Optional, List, Dict

from exegol.config.ConstantConfig import ConstantConfig
from exegol.utils.ExeLog import logger


class EnvInfo:
    """Class to identify the environment in which exegol runs to adapt
    the configurations, processes and messages for the user"""

    class HostOs(Enum):
        """Dictionary class for static OS Name"""
        WINDOWS = "Windows"
        LINUX = "Linux"
        MAC = "Mac"

    class DisplayServer(Enum):
        """Dictionary class for static Display Server"""
        WAYLAND = "Wayland"
        X11 = "X11"

    class DockerEngine(Enum):
        """Dictionary class for static Docker engine name"""
        WLS2 = "WSL2"
        HYPERV = "Hyper-V"
        DOCKER_DESKTOP = "Docker desktop"
        ORBSTACK = "Orbstack"
        LINUX = "Kernel"

    """Contain information about the environment (host, OS, platform, etc)"""
    # Shell env
    current_platform: str = "WSL" if "microsoft" in platform.release() else platform.system()  # Can be 'Windows', 'Linux' or 'WSL'
    is_linux_shell: bool = current_platform in ["WSL", "Linux"]
    is_windows_shell: bool = current_platform == "Windows"
    is_mac_shell = not is_windows_shell and not is_linux_shell  # If not Linux nor Windows, its (probably) a mac
    __is_docker_desktop: bool = False
    __windows_release: Optional[str] = None
    # Host OS
    __docker_host_os: Optional[HostOs] = None
    __docker_engine: Optional[DockerEngine] = None
    # Docker desktop cache config
    __docker_desktop_resource_config = None
    # Architecture
    raw_arch = platform.machine().lower()
    arch = raw_arch
    if arch == "x86_64" or arch == "x86-64" or arch == "amd64":
        arch = "amd64"
    elif arch == "aarch64" or "armv8" in arch:
        arch = "arm64"
    elif "arm" in arch:
        if platform.architecture()[0] == '64bit':
            arch = "arm64"
        else:
            logger.error(f"Host architecture seems to be 32-bit ARM ({arch}), which is not supported yet. "
                         f"If possible, please install a 64-bit operating system (Exegol supports ARM64).")
        """
        if "v5" in arch:
            arch = "arm/v5"
        elif "v6" in arch:
            arch = "arm/v6"
        elif "v7" in arch:
            arch = "arm/v7"
        elif "v8" in arch:
            arch = "arm64"
        """
    else:
        logger.warning(f"Unknown / unsupported architecture: {arch}. Using 'AMD64' as default.")
        # Fallback to default AMD64 arch
        arch = "amd64"

    @classmethod
    def initData(cls, docker_info):
        """Initialize information from Docker daemon data"""
        # Fetch data from Docker daemon
        docker_os = docker_info.get("OperatingSystem", "unknown").lower()
        docker_kernel = docker_info.get("KernelVersion", "unknown").lower()
        # Deduct a Windows Host from data
        cls.__is_docker_desktop = docker_os == "docker desktop"
        is_host_windows = cls.__is_docker_desktop and "microsoft" in docker_kernel
        is_orbstack = (docker_os == "orbstack" or "(containerized)" in docker_os) and "orbstack" in docker_kernel
        if is_host_windows:
            # Check docker engine with Windows host
            if "wsl2" in docker_kernel:
                cls.__docker_engine = cls.DockerEngine.WLS2
            else:
                cls.__docker_engine = cls.DockerEngine.HYPERV
            cls.__docker_host_os = cls.HostOs.WINDOWS
        elif cls.__is_docker_desktop:
            # If docker desktop is detected but not a Windows engine/kernel, it's (probably) a mac
            cls.__docker_engine = cls.DockerEngine.DOCKER_DESKTOP
            cls.__docker_host_os = cls.HostOs.MAC if cls.is_mac_shell else cls.HostOs.LINUX
        elif is_orbstack:
            # Orbstack is only available on Mac
            cls.__docker_engine = cls.DockerEngine.ORBSTACK
            cls.__docker_host_os = cls.HostOs.MAC
        else:
            # Every other case it's a linux distro and docker is powered from the kernel
            cls.__docker_engine = cls.DockerEngine.LINUX
            cls.__docker_host_os = cls.HostOs.LINUX

        if cls.__docker_engine == cls.DockerEngine.DOCKER_DESKTOP and cls.__docker_host_os == cls.HostOs.LINUX:
            logger.warning(f"Using Docker Desktop on Linux is not officially supported !")

    @classmethod
    def getHostOs(cls) -> HostOs:
        """Return Host OS
        Can be 'Windows', 'Mac' or 'Linux'"""
        # initData must be called from DockerUtils on client initialisation
        assert cls.__docker_host_os is not None
        return cls.__docker_host_os

    @classmethod
    def getDisplayServer(cls) -> DisplayServer:
        """Returns the display server
        Can be 'X11' or 'Wayland'"""
        session_type = os.getenv("XDG_SESSION_TYPE", "x11")
        if session_type == "wayland":
            return cls.DisplayServer.WAYLAND
        elif session_type == "x11":
            return cls.DisplayServer.X11
        else:
            # Should return an error
            logger.warning(f"Unknown session type {session_type}. Using X11 as fallback.")
            return cls.DisplayServer.X11

    @classmethod
    def getWindowsRelease(cls) -> str:
        # Cache check
        if cls.__windows_release is None:
            if cls.is_windows_shell:
                # From a Windows shell, python supply an approximate (close enough) version of windows
                cls.__windows_release = platform.win32_ver()[1]
            else:
                cls.__windows_release = "Unknown"
        return cls.__windows_release

    @classmethod
    def isWindowsHost(cls) -> bool:
        """Return true if Windows is detected on the host"""
        return cls.getHostOs() == cls.HostOs.WINDOWS

    @classmethod
    def isMacHost(cls) -> bool:
        """Return true if macOS is detected on the host"""
        return cls.getHostOs() == cls.HostOs.MAC

    @classmethod
    def isLinuxHost(cls) -> bool:
        """Return true if Linux is detected on the host"""
        return cls.getHostOs() == cls.HostOs.LINUX

    @classmethod
<<<<<<< HEAD
=======
    def isWaylandAvailable(cls) -> bool:
        """Return true if wayland is detected on the host"""
        return cls.getDisplayServer() == cls.DisplayServer.WAYLAND or bool(os.getenv("WAYLAND_DISPLAY"))

    @classmethod
>>>>>>> a8d74d4c
    def isDockerDesktop(cls) -> bool:
        """Return true if docker desktop is used on the host"""
        return cls.__is_docker_desktop

    @classmethod
    def isOrbstack(cls) -> bool:
        """Return true if docker desktop is used on the host"""
        return cls.__docker_engine == cls.DockerEngine.ORBSTACK

    @classmethod
    def getDockerEngine(cls) -> DockerEngine:
        """Return Docker engine type.
        Can be any of EnvInfo.DockerEngine"""
        # initData must be called from DockerUtils on client initialisation
        assert cls.__docker_engine is not None
        return cls.__docker_engine

    @classmethod
    def getShellType(cls):
        """Return the type of shell exegol is executed from"""
        if cls.is_linux_shell:
            return cls.HostOs.LINUX
        elif cls.is_windows_shell:
            return cls.HostOs.WINDOWS
        elif cls.is_mac_shell:
            return cls.HostOs.MAC
        else:
            return "Unknown"

    @classmethod
    def getDockerDesktopSettings(cls) -> Dict:
        """Applicable only for docker desktop on macos"""
        if cls.isDockerDesktop():
            if cls.__docker_desktop_resource_config is None:
                if cls.is_mac_shell:
                    path = ConstantConfig.docker_desktop_mac_config_path
                elif cls.is_windows_shell:
                    path = ConstantConfig.docker_desktop_windows_config_path
                else:
                    # Find docker desktop config
                    config_file = list(Path("/mnt/c/Users").glob(f"*/{ConstantConfig.docker_desktop_windows_config_short_path}"))
                    if len(config_file) == 0:
                        return {}
                    else:
                        path = config_file[0]
                        logger.debug(f"Docker desktop config found at {path}")
                try:
                    with open(path, 'r') as docker_desktop_config:
                        cls.__docker_desktop_resource_config = json.load(docker_desktop_config)
                except FileNotFoundError:
                    logger.warning(f"Docker Desktop configuration file not found: '{path}'")
                    return {}
            return cls.__docker_desktop_resource_config
        return {}

    @classmethod
    def getDockerDesktopResources(cls) -> List[str]:
        return cls.getDockerDesktopSettings().get('filesharingDirectories', [])

    @classmethod
    def isHostNetworkAvailable(cls) -> bool:
        if cls.isLinuxHost():
            return True
        elif cls.isOrbstack():
            return True
        elif cls.isDockerDesktop():
            res = cls.getDockerDesktopSettings().get('hostNetworkingEnabled', False)
            return res if res is not None else False
        logger.warning("Unknown or not supported environment for host network mode.")
        return False<|MERGE_RESOLUTION|>--- conflicted
+++ resolved
@@ -155,14 +155,11 @@
         return cls.getHostOs() == cls.HostOs.LINUX
 
     @classmethod
-<<<<<<< HEAD
-=======
     def isWaylandAvailable(cls) -> bool:
         """Return true if wayland is detected on the host"""
         return cls.getDisplayServer() == cls.DisplayServer.WAYLAND or bool(os.getenv("WAYLAND_DISPLAY"))
 
     @classmethod
->>>>>>> a8d74d4c
     def isDockerDesktop(cls) -> bool:
         """Return true if docker desktop is used on the host"""
         return cls.__is_docker_desktop
