from pathlib import Path
from typing import List, cast

from exegol.config.ConstantConfig import ConstantConfig
from exegol.console.ConsoleFormat import boolFormatter
from exegol.model.ExegolNetwork import ExegolNetworkMode
from exegol.utils.DataFileUtils import DataFileUtils
from exegol.utils.MetaSingleton import MetaSingleton
from exegol.utils.NetworkUtils import NetworkUtils


class UserConfig(DataFileUtils, metaclass=MetaSingleton):
    """This class allows loading user defined configurations"""

    # Static choices
    start_shell_options = {'zsh', 'bash', 'tmux'}
    shell_logging_method_options = {'script', 'asciinema'}
    desktop_available_proto = {'http', 'vnc'}

    def __init__(self):

        # Defaults User config
        self.private_volume_path: Path = ConstantConfig.exegol_config_path / "workspaces"
        self.my_resources_path: Path = ConstantConfig.exegol_config_path / "my-resources"
        self.exegol_resources_path: Path = self.__default_resource_location('exegol-resources')
        # Config
        self.auto_check_updates: bool = True
        self.auto_remove_images: bool = True
        self.auto_update_workspace_fs: bool = False
        self.default_start_shell: str = "zsh"
<<<<<<< HEAD
        # Shell logging
=======
        self.enable_exegol_resources: bool = True
>>>>>>> 38d0460d
        self.shell_logging_method: str = "asciinema"
        self.shell_logging_compress: bool = True
        # Desktop
        self.desktop_default_enable: bool = False
        self.desktop_default_localhost: bool = True
        self.desktop_default_proto: str = "http"
        # Network
        self.network_default_mode: str = ExegolNetworkMode.host.name
        self.network_fallback_mode: str = "nat"
        self.network_dedicated_range: str = ""  # Finding a default network can require a user interaction, loading only if needed from NetworkUtils.get_default_large_range_text().
        self.network_default_netmask: int = 28

        # Dynamic default config
        dynamic_default = {"exegol_dedicated_range": NetworkUtils.get_default_large_range_text}
        super().__init__("config.yml", "yml", dynamic_default)

    def _build_file_content(self):
        # Dynamic default (if not already defined)
        if not self.network_dedicated_range:
            self.network_dedicated_range = cast(str, self._get_dynamic_default("exegol_dedicated_range"))

        # Config builder
        config = f"""# Exegol configuration
# Full documentation: https://exegol.readthedocs.io/en/latest/exegol-wrapper/advanced-uses.html#id1

# Volume path can be changed at any time but existing containers will not be affected by the update
volumes:
    # The my-resources volume is a storage space dedicated to the user to customize his environment and tools. This volume can be shared across all exegol containers.
    # Attention! The permissions of this folder (and subfolders) will be updated to share read/write rights between the host (user) and the container (root). Do not modify this path to a folder on which the permissions (chmod) should not be modified.
    my_resources_path: {self.my_resources_path}
    
    # Exegol resources are data and static tools downloaded in addition to docker images. These tools are complementary and are accessible directly from the host.
    exegol_resources_path: {self.exegol_resources_path}
    
    # When containers do not have an explicitly declared workspace, a dedicated folder will be created at this location to share the workspace with the host but also to save the data after deleting the container
    private_workspace_path: {self.private_volume_path}

config:
    # Enables automatic check for wrapper updates
    auto_check_update: {self.auto_check_updates}
    
    # Automatically remove outdated image when they are no longer used
    auto_remove_image: {self.auto_remove_images}
    
    # Automatically modifies the permissions of folders and sub-folders in your workspace by default to enable file sharing between the container with your host user.
    auto_update_workspace_fs: {self.auto_update_workspace_fs}
    
    # Default shell command to start
    default_start_shell: {self.default_start_shell}
    
    # Enable Exegol resources
    enable_exegol_resources: {self.enable_exegol_resources}
    
    # Change the configuration of the shell logging functionality
    shell_logging: 
        #Choice of the method used to record the sessions (script or asciinema)
        logging_method: {self.shell_logging_method}
        
        # Enable automatic compression of log files (with gzip)
        enable_log_compression: {self.shell_logging_compress}
    
    # Configure your Exegol Desktop
    desktop:
        # Enables or not the desktop mode by default
        # If this attribute is set to True, then using the CLI --desktop option will be inverted and will DISABLE the feature
        enabled_by_default: {self.desktop_default_enable}
    
        # Default desktop protocol,can be "http", or "vnc" (additional protocols to come in the future, check online documentation for updates).
        default_protocol: {self.desktop_default_proto}
    
        # Desktop service is exposed on localhost by default. If set to true, services will be exposed on localhost (127.0.0.1) otherwise it will be exposed on 0.0.0.0. This setting can be overwritten with --desktop-config
        localhost_by_default: {self.desktop_default_localhost}
    
    # Configure your Exegol networks
    network:
    
        # Default network mode for any new container
        default_network: {self.network_default_mode}
        
        # Fallback bridge network mode
        # If the default network (host) mode cannot be used, a "bridge" network will automatically be selected as a replacement. (This mode can be "nat" or "docker")
        fallback_network: {self.network_fallback_mode}
        
        # Network range dedicated for exegol containers
        # Each new container using 'nat' network will have a dedicated sub-network within this range (default to the last private /16 class B available)
        exegol_dedicated_range: {self.network_dedicated_range}
        
        # Exegol dedicated sub-network netmask.
        # By default, docker creates huge subnets, but exegol overrides this by using a much smaller subnet mask to optimize the use of network slots. (default to /28 with CIDR format)
        exegol_default_netmask: {self.network_default_netmask}

"""
        return config

    @staticmethod
    def __default_resource_location(folder_name: str) -> Path:
        local_src = ConstantConfig.src_root_path_obj / folder_name
        if local_src.is_dir():
            # If exegol is clone from github, exegol-resources submodule is accessible from root src
            return local_src
        else:
            # Default path for pip installation
            return ConstantConfig.exegol_config_path / folder_name

    def _process_data(self):
        # Volume section
        volumes_data = self._raw_data.get("volumes", {})
        # Catch existing but empty section
        if volumes_data is None:
            volumes_data = {}
        self.my_resources_path = self._load_config_path(volumes_data, 'my_resources_path', self.my_resources_path)
        self.private_volume_path = self._load_config_path(volumes_data, 'private_workspace_path', self.private_volume_path)
        self.exegol_resources_path = self._load_config_path(volumes_data, 'exegol_resources_path', self.exegol_resources_path)

        # Config section
        config_data = self._raw_data.get("config", {})
        # Catch existing but empty section
        if config_data is None:
            config_data = {}
        self.auto_check_updates = self._load_config_bool(config_data, 'auto_check_update', self.auto_check_updates)
        self.auto_remove_images = self._load_config_bool(config_data, 'auto_remove_image', self.auto_remove_images)
        self.auto_update_workspace_fs = self._load_config_bool(config_data, 'auto_update_workspace_fs', self.auto_update_workspace_fs)
        self.default_start_shell = self._load_config_str(config_data, 'default_start_shell', self.default_start_shell, choices=self.start_shell_options)
        self.enable_exegol_resources = self._load_config_bool(config_data, 'enable_exegol_resources', self.enable_exegol_resources)

        # Shell_logging section
        shell_logging_data = config_data.get("shell_logging", {})
        self.shell_logging_method = self._load_config_str(shell_logging_data, 'logging_method', self.shell_logging_method, choices=self.shell_logging_method_options)
        self.shell_logging_compress = self._load_config_bool(shell_logging_data, 'enable_log_compression', self.shell_logging_compress)

        # Desktop section
        desktop_data = config_data.get("desktop", {})
        self.desktop_default_enable = self._load_config_bool(desktop_data, 'enabled_by_default', self.desktop_default_enable)
        self.desktop_default_proto = self._load_config_str(desktop_data, 'default_protocol', self.desktop_default_proto, choices=self.desktop_available_proto)
        self.desktop_default_localhost = self._load_config_bool(desktop_data, 'localhost_by_default', self.desktop_default_localhost)

        # Network section
        network_data = config_data.get("network", {})
        self.network_default_mode = self._load_config_str(network_data, 'default_network', self.network_default_mode, choices=NetworkUtils.get_options())
        self.network_fallback_mode = self._load_config_str(network_data, 'fallback_network', self.network_fallback_mode, choices={'nat', 'docker'})
        self.network_dedicated_range = self._load_config_str(network_data, 'exegol_dedicated_range')  # Dynamic default
        self.network_default_netmask = NetworkUtils.parse_netmask(self._load_config_str(network_data, 'exegol_default_netmask', str(self.network_default_netmask)), default=self.network_default_netmask)

    def get_configs(self) -> List[str]:
        """User configs getter each options"""
        configs = [
            f"User config file: [magenta]{self._file_path}[/magenta]",
            f"Private workspace: [magenta]{self.private_volume_path}[/magenta]",
            "Exegol resources: " + (f"[magenta]{self.exegol_resources_path}[/magenta]"
                                    if self.enable_exegol_resources else
                                    boolFormatter(self.enable_exegol_resources)),
            f"My resources: [magenta]{self.my_resources_path}[/magenta]",
            f"Auto-check updates: {boolFormatter(self.auto_check_updates)}",
            f"Auto-remove images: {boolFormatter(self.auto_remove_images)}",
            f"Auto-update fs: {boolFormatter(self.auto_update_workspace_fs)}",
            f"Default start shell: [blue]{self.default_start_shell}[/blue]",
            f"Shell logging method: [blue]{self.shell_logging_method}[/blue]",
            f"Shell logging compression: {boolFormatter(self.shell_logging_compress)}",
            f"Desktop enabled by default: {boolFormatter(self.desktop_default_enable)}",
            f"Desktop default protocol: [blue]{self.desktop_default_proto}[/blue]",
            f"Desktop default host: [blue]{'localhost' if self.desktop_default_localhost else '0.0.0.0'}[/blue]",
            f"Network default mode: [blue]{self.network_default_mode}[/blue]",
            f"Network fallback mode: [blue]{self.network_fallback_mode}[/blue]",
            f"Network range: [blue]{self.network_dedicated_range}[/blue]",
            f"Network exegol netmask: [blue]{self.network_default_netmask}[/blue]",
        ]
        # TUI can't be called from here to avoid circular importation
        return configs<|MERGE_RESOLUTION|>--- conflicted
+++ resolved
@@ -28,11 +28,8 @@
         self.auto_remove_images: bool = True
         self.auto_update_workspace_fs: bool = False
         self.default_start_shell: str = "zsh"
-<<<<<<< HEAD
+        self.enable_exegol_resources: bool = True
         # Shell logging
-=======
-        self.enable_exegol_resources: bool = True
->>>>>>> 38d0460d
         self.shell_logging_method: str = "asciinema"
         self.shell_logging_compress: bool = True
         # Desktop
