--- conflicted
+++ resolved
@@ -1830,6 +1830,11 @@
   python3 setup.py install
 }
 
+function install_finduncommonshares() {
+  colorecho "Installing FindUncommonShares"
+  git -C /opt/tools/ clone https://github.com/p0dalirius/FindUncommonShares
+}
+
 function install_shadowcoerce() {
   colorecho "Installing ShadowCoerce PoC"
   git -C /opt/tools/ clone https://github.com/ShutdownRepo/ShadowCoerce
@@ -1840,12 +1845,6 @@
   python3 -m pipx install pwncat-cs
 }
 
-<<<<<<< HEAD
-function install_finduncommonshares() {
-  colorecho "Installing FindUncommonShares"
-  git -C /opt/tools/ clone https://github.com/p0dalirius/FindUncommonShares
-  ln -s /opt/tools/FindUncommonShares/FindUncommonShares.py /bin/FindUncommonShares
-=======
 function the_hacker_recipes() {
   colorecho "Adding The Hacker Recipes to the resources"
   git -C /opt/resources/ clone https://github.com/ShutdownRepo/The-Hacker-Recipes
@@ -1869,7 +1868,6 @@
 function install_pylaps() {
   colorecho "Installing pyLAPS"
   git -C /opt/tools/ clone https://github.com/p0dalirius/pyLAPS
->>>>>>> d3583301
 }
 
 function install_base() {
@@ -2283,14 +2281,11 @@
   install_certipy
   npm install ntpsync             # sync local time with remote server
   install_shadowcoerce
-<<<<<<< HEAD
-  install_finduncommonshares
-=======
   install_dcsync
   install_gMSADumper
   install_modifyCertTemplate
   install_pylaps
->>>>>>> d3583301
+  install_finduncommonshares
 }
 
 # Package dedicated to mobile apps pentest tools
