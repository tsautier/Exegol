--- conflicted
+++ resolved
@@ -13,9 +13,5 @@
 
 RUN rm -rf /root/sources
 
-<<<<<<< HEAD
-WORKDIR /dev
-=======
 WORKDIR /data
->>>>>>> f845b402
 #CMD ["/bin/zsh"]